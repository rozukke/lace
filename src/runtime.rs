--- conflicted
+++ resolved
@@ -215,19 +215,13 @@
     }
 
     fn pop_val(&mut self) -> u16 {
-<<<<<<< HEAD
-        let sp = self.reg(7);
-        let val = self.mem(sp);
-        *self.reg_mut(7) += 1;
-=======
         debug_assert!(
             env::is_stack_enabled(),
             "caller should have ensured stack features are enabled",
         );
-        let sp = *self.reg(7);
-        let val = *self.mem(sp);
-        *self.reg(7) += 1;
->>>>>>> c7a1853a
+        let sp = self.reg(7);
+        let val = self.mem(sp);
+        *self.reg_mut(7) += 1;
         val
     }
 

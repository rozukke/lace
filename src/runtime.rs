use std::{
    cmp::Ordering,
    i16,
    io::{stdin, stdout, IsTerminal, Read, Write},
    u16, u32, u8, usize,
};

<<<<<<< HEAD
use crate::{
    debugger::{Action, Debugger, DebuggerOptions, RelevantInstr},
    dprintln, Air,
};
=======
use crate::{env, Air};
>>>>>>> c7a1853a
use colored::Colorize;
use console::Term;
use miette::Result;

macro_rules! exception {
    ( $fmt:literal $($tt:tt)* ) => {{
        eprintln!(
            concat!("exception: ", $fmt, ", exiting")
            $($tt)*
        );
        std::process::exit(0xEE);
    }};
}

/// LC3 can address 128KB of memory.
pub(crate) const MEMORY_MAX: usize = 0x10000;

pub(super) mod terminal_line_start {
    use std::cell::RefCell;

    thread_local! {
        static VALUE: RefCell<bool> = const { RefCell::new(true) };
    }
    pub fn set(new_value: bool) {
        VALUE.with(|value| *value.borrow_mut() = new_value);
    }
    pub fn get() -> bool {
        VALUE.with(|value| *value.borrow())
    }
}

macro_rules! print_char {
    ( $char:expr ) => {{
        let ch = ($char);
        std::print!("{}", ch);
        terminal_line_start::set(ch == '\n');
    }};
}

pub struct RunEnvironment {
    state: RunState,
    debugger: Option<Debugger>,
}

/// Represents complete program state during runtime.
#[derive(Clone)]
pub(super) struct RunState {
    /// System memory - 128KB in size.
    /// Need to figure out if this would cause problems with the stack.
    mem: Box<[u16; MEMORY_MAX]>,
    /// Program counter
    pc: u16,
    /// 8x 16-bit registers
    reg: [u16; 8],
    /// Condition code
    flag: RunFlag,
    /// Processor status register
    _psr: u16,
}

#[derive(Clone, Copy)]
pub(super) enum RunFlag {
    N = 0b100,
    Z = 0b010,
    P = 0b001,
    Uninit = 0b000,
}

impl RunEnvironment {
    // Not generic because of miette error
    pub fn try_from(air: &Air) -> Result<RunEnvironment> {
        let orig = air.orig().unwrap_or(0x3000);
        let mut air_array: Vec<u16> = Vec::with_capacity(air.len() + 1);

        air_array.push(orig);
        for stmt in air {
            air_array.push(stmt.emit()?);
        }

        RunEnvironment::from_raw(air_array.as_slice())
    }

    pub fn try_from_with_debugger(
        air: Air, // Takes ownership of breakpoints
        debugger_opts: DebuggerOptions,
    ) -> Result<RunEnvironment> {
        let mut env = Self::try_from(&air)?;

        // Add orig to each breakpoint
        let orig = env.state.pc;
        let mut breakpoints = air.breakpoints;
        for breakpoint in breakpoints.iter_mut() {
            *breakpoint += orig;
        }

        env.debugger = Some(Debugger::new(debugger_opts, env.state.clone(), breakpoints));

        Ok(env)
    }

    pub fn from_raw(raw: &[u16]) -> Result<RunEnvironment> {
        let orig = raw[0] as usize;
        if orig as usize + raw.len() > MEMORY_MAX {
            exception!("assembly file is too long and cannot fit in memory");
        }

        let mut mem = [0; MEMORY_MAX];
        let raw = &raw[1..];

        mem[orig..orig + raw.len()].clone_from_slice(&raw);
        // Add `HALT` at end of code and data
        // Prevents PC running through no-ops to the end of memory
        mem[orig + raw.len()] = 0xF025;

        Ok(RunEnvironment {
            state: RunState {
                mem: Box::new(mem),
                pc: orig as u16,
                reg: [0, 0, 0, 0, 0, 0, 0, 0xFDFF],
                flag: RunFlag::Uninit,
                _psr: 0,
            },
            debugger: None,
        })
    }

    /// Run with preset memory
    pub fn run(&mut self) {
        loop {
            if let Some(debugger) = &mut self.debugger {
                if !terminal_line_start::get() {
                    dprintln!();
                }
                dprintln!();
                dprintln!("Program counter at: 0x{:04x}", self.state.pc);
                match debugger.wait_for_action(&mut self.state) {
                    Action::Proceed => (),
                    Action::StopDebugger => {
                        self.debugger = None;
                        dprintln!("Stopping debugger.");
                        continue; // Not technically necessary
                    }
                    Action::ExitProgram => {
                        dprintln!("Exiting program.");
                        return;
                    }
                }
                // If still stuck on HALT
                // Never *execute* HALT while debugger is active
                // Wait for pc to change, such as `reset`, `exit`, or `quit`
                if RelevantInstr::try_from(self.state.mem[self.state.pc as usize])
                    == Ok(RelevantInstr::TrapHalt)
                {
                    continue;
                }
            }

            if self.pc == u16::MAX {
                break; // Halt was triggered
            }
            if self.pc >= 0xFE00 {
                exception!("entered protected memory area >= 0xFE00");
            }

            if self.debugger.is_some() {
                dprintln!("\x1b[2m-- executing one instruction!");
            }

            let instr = self.state.mem[self.state.pc as usize];
            let opcode = (instr >> 12) as usize;
            // PC incremented before instruction is performed
            self.state.pc += 1;
            RunState::OP_TABLE[opcode](&mut self.state, instr);
        }

        if !terminal_line_start::get() {
            println!();
        }
    }
}

impl RunState {
    const OP_TABLE: [fn(&mut RunState, u16); 16] = [
        Self::br,    // 0x0
        Self::add,   // 0x1
        Self::ld,    // 0x2
        Self::st,    // 0x3
        Self::jsr,   // 0x4
        Self::and,   // 0x5
        Self::ldr,   // 0x6
        Self::str,   // 0x7
        Self::rti,   // 0x8
        Self::not,   // 0x9
        Self::ldi,   // 0xA
        Self::sti,   // 0xB
        Self::jmp,   // 0xC
        Self::stack, // 0xD
        Self::lea,   // 0xE
        Self::trap,  // 0xF
    ];

    #[inline]
    pub(super) fn reg(&mut self, reg: u16) -> &mut u16 {
        // SAFETY: Should only be indexed with values that are & 0b111
        debug_assert!(reg < 8);
        unsafe { self.reg.get_unchecked_mut(reg as usize) }
    }

    #[inline]
    pub(super) fn mem(&mut self, addr: u16) -> &mut u16 {
        // SAFETY: memory fits any u16 index
        unsafe { self.mem.get_unchecked_mut(addr as usize) }
    }

    #[inline]
    pub(super) fn pc(&mut self) -> &mut u16 {
        &mut self.pc
    }

    #[inline]
    fn s_ext(mut val: u16, bits: u32) -> u16 {
        debug_assert!(bits > 0 && bits < 16);
        // Sign bit
        let sign = val & (1u16 << (bits - 1));
        // Bits lower than sign bit
        val &= (1u16 << bits) - 1;
        // Positive sign will always result in an extension of 0x0000
        // Negative sign will will set all upper bits and sign bit to 1
        let sign_extension = (!sign).wrapping_add(1); // sign * -1
        val | sign_extension
    }

    #[inline]
    fn set_flags(&mut self, val: u16) {
        self.flag = match (val as i16).cmp(&0) {
            Ordering::Less => RunFlag::N,
            Ordering::Equal => RunFlag::Z,
            Ordering::Greater => RunFlag::P,
        }
    }

    fn stack(&mut self, instr: u16) {
        if !env::is_stack_enabled() {
            eprintln!(
                "\
                You called a reserved instruction.\n\
                Note: Run with `LACE_STACK=1` to enable stack features.\n\
                Halting...\
                "
            );
            std::process::exit(1);
        }

        // Bit to determine call/ret or push/pop
        if instr & 0x0800 != 0 {
            // Call
            if instr & 0x0400 != 0 {
                self.push_val(self.pc);
                self.pc = self.pc.wrapping_add(Self::s_ext(instr, 10));
            }
            // Ret
            else {
                self.pc = self.pop_val();
            }
        } else {
            let reg = (instr >> 6) & 0b111;
            // Push
            if instr & 0x0400 != 0 {
                let val = *self.reg(reg);
                self.push_val(val);
            }
            // Pop
            else {
                let val = self.pop_val();
                *self.reg(reg) = val;
            }
        }
    }

    fn push_val(&mut self, val: u16) {
        debug_assert!(
            env::is_stack_enabled(),
            "caller should have ensured stack features are enabled",
        );
        // Decrement stack
        *self.reg(7) -= 1;
        let sp = *self.reg(7);
        // Save onto stack
        *self.mem(sp) = val;
    }

    fn pop_val(&mut self) -> u16 {
        debug_assert!(
            env::is_stack_enabled(),
            "caller should have ensured stack features are enabled",
        );
        let sp = *self.reg(7);
        let val = *self.mem(sp);
        *self.reg(7) += 1;
        val
    }

    fn add(&mut self, instr: u16) {
        let dr = (instr >> 9) & 0b111;
        let sr = (instr >> 6) & 0b111;

        let val1 = *self.reg(sr);
        // Check if imm
        let val2 = if instr & 0b100000 == 0 {
            // reg
            *self.reg(instr & 0b111)
        } else {
            // imm
            Self::s_ext(instr, 5)
        };
        let res = val1.wrapping_add(val2);
        self.set_flags(res);
        *self.reg(dr) = res;
    }

    fn and(&mut self, instr: u16) {
        let dr = (instr >> 9) & 0b111;
        let sr = (instr >> 6) & 0b111;

        let val1 = *self.reg(sr);
        // Check if imm
        let val2 = if instr & 0b100000 == 0 {
            // reg
            *self.reg(instr & 0b111)
        } else {
            // imm
            Self::s_ext(instr, 5)
        };
        let res = val1 & val2;
        self.set_flags(res);
        *self.reg(dr) = res;
    }

    fn br(&mut self, instr: u16) {
        let flag = (instr >> 9) & 0b111;
        if self.flag as u16 & flag != 0 {
            self.pc = self.pc.wrapping_add(Self::s_ext(instr, 9))
        }
    }

    fn jmp(&mut self, instr: u16) {
        let br = (instr >> 6) & 0b111;
        self.pc = *self.reg(br)
    }

    fn jsr(&mut self, instr: u16) {
        *self.reg(7) = self.pc;
        if instr & 0x800 == 0 {
            // reg
            let br = (instr >> 6) & 0b111;
            self.pc = *self.reg(br)
        } else {
            // offs
            self.pc = self.pc.wrapping_add(Self::s_ext(instr, 11))
        }
    }

    fn ld(&mut self, instr: u16) {
        let dr = (instr >> 9) & 0b111;
        let val = *self.mem(self.pc.wrapping_add(Self::s_ext(instr, 9)));
        *self.reg(dr) = val;
        self.set_flags(val);
    }

    fn ldi(&mut self, instr: u16) {
        let dr = (instr >> 9) & 0b111;
        let ptr = *self.mem(self.pc.wrapping_add(Self::s_ext(instr, 9)));
        let val = *self.mem(ptr);
        *self.reg(dr) = val;
        self.set_flags(val);
    }

    fn ldr(&mut self, instr: u16) {
        let dr = (instr >> 9) & 0b111;
        let br = (instr >> 6) & 0b111;
        let ptr = *self.reg(br);
        let val = *self.mem(ptr.wrapping_add(Self::s_ext(instr, 6)));
        *self.reg(dr) = val;
        self.set_flags(val);
    }

    fn lea(&mut self, instr: u16) {
        let dr = (instr >> 9) & 0b111;
        let val = self.pc.wrapping_add(Self::s_ext(instr, 9));
        *self.reg(dr) = val;
        self.set_flags(val);
    }

    fn not(&mut self, instr: u16) {
        let dr = (instr >> 9) & 0b111;
        let sr = (instr >> 6) & 0b111;
        let val = !*self.reg(sr);
        *self.reg(dr) = val;
        self.set_flags(val);
    }

    fn rti(&mut self, _instr: u16) {
        todo!("Please open an issue and I'll get RTI implemented in a jiffy :)")
    }

    fn st(&mut self, instr: u16) {
        let sr = (instr >> 9) & 0b111;
        let val = *self.reg(sr);
        *self.mem(self.pc.wrapping_add(Self::s_ext(instr, 9))) = val;
    }

    fn sti(&mut self, instr: u16) {
        let sr = (instr >> 9) & 0b111;
        let val = *self.reg(sr);
        let ptr = *self.mem(self.pc.wrapping_add(Self::s_ext(instr, 9)));
        *self.mem(ptr) = val;
    }

    fn str(&mut self, instr: u16) {
        let sr = (instr >> 9) & 0b111;
        let br = (instr >> 6) & 0b111;
        let ptr = *self.reg(br);
        let val = *self.reg(sr);
        *self.mem(ptr.wrapping_add(Self::s_ext(instr, 6))) = val;
    }

    fn trap(&mut self, instr: u16) {
        let trap_vect = instr & 0xFF;
        match trap_vect {
            // getc
            0x20 => {
                *self.reg(0) = read_input() as u16;
            }
            // out
            0x21 => {
                let chr = (*self.reg(0) & 0xFF) as u8 as char;
                print_char!(chr);
                stdout().flush().unwrap();
            }
            // puts
            0x22 => {
                // could probably rewrite with iterators but idk if worth
                for addr in *self.reg(0).. {
                    let chr_raw = *self.mem(addr);
                    let chr_ascii = (chr_raw & 0xFF) as u8 as char;
                    if chr_ascii == '\0' {
                        break;
                    }
                    print_char!(chr_ascii);
                }
                stdout().flush().unwrap();
            }
            // in
            0x23 => {
                let ch = read_input();
                *self.reg(0) = ch as u16;
                print_char!(ch as char);
                stdout().flush().unwrap();
            }
            // putsp
            0x24 => {
                'string: for addr in *self.reg(0).. {
                    let chr_raw = *self.mem(addr);
                    for chr in [chr_raw >> 8, chr_raw & 0xFF] {
                        let chr_ascii = chr as u8 as char;
                        if chr_ascii == '\0' {
                            break 'string;
                        }
                        print_char!(chr_ascii);
                    }
                }
                stdout().flush().unwrap();
            }
            // halt
            0x25 => {
                self.pc = u16::MAX;
                println!("\n{:>12}", "Halted".cyan());
            }
            // putn
            0x26 => {
                let val = *self.reg(0);
                println!("{val}");
            }
            // reg
            0x27 => {
                println!("\n------ Registers ------");
                for (i, reg) in self.reg.iter().enumerate() {
                    println!("r{i}: {reg:.>#19}");
                    // println!("r{i}: {reg:.>#19b}");
                }
                println!("-----------------------");
            }
            // unknown
            _ => exception!(
                "called a trap with an unknown vector of 0x{:02x}",
                trap_vect
            ),
        }
    }
}

// Read one byte from stdin or unbuffered terminal
fn read_input() -> u8 {
    if stdin().is_terminal() {
        let cons = Term::stdout();
        let ch = cons.read_char().unwrap();
        ch as u8
    } else {
        let mut buf = [0; 1];
        stdin().read_exact(&mut buf).unwrap();
        buf[0]
    }
}

#[cfg(test)]
mod test {
    use super::*;

    #[test]
    fn s_ext() {
        fn expect(input: u16, bits: u32, expected: u16) {
            let actual = RunState::s_ext(input, bits);
            if actual != expected {
                panic!(
                    "\ns_ext(0x{input:04x}, {bits})\n  Expected: 0x{expected:04x}\n    Actual: 0x{actual:04x}\n"
                );
            }
        }

        expect(0x0000, 15, 0x0000);
        expect(0x0000, 1, 0x0000);

        expect(0x0001, 15, 0x0001);
        expect(0x0001, 2, 0x0001);
        expect(0x0001, 1, 0xffff);

        expect(0x00ff, 15, 0x00ff);
        expect(0x00ff, 9, 0x00ff);
        expect(0x00ff, 8, 0xffff);
        expect(0x00ff, 7, 0xffff);

        expect(0x0100, 15, 0x0100);
        expect(0x0100, 10, 0x0100);
        expect(0x0100, 9, 0xff00);
        expect(0x0100, 8, 0x0000);

        expect(0x03ff, 15, 0x03ff);
        expect(0x03ff, 11, 0x03ff);
        expect(0x03ff, 10, 0xffff);
        expect(0x03ff, 7, 0xffff);

        expect(0x0400, 15, 0x0400);
        expect(0x0400, 12, 0x0400);
        expect(0x0400, 11, 0xfc00);
        expect(0x0400, 10, 0x0000);

        expect(0x07ff, 15, 0x07ff);
        expect(0x07ff, 12, 0x07ff);
        expect(0x07ff, 11, 0xffff);
        expect(0x07ff, 7, 0xffff);

        expect(0x0fff, 15, 0x0fff);
        expect(0x0fff, 13, 0x0fff);
        expect(0x0fff, 12, 0xffff);
        expect(0x0fff, 11, 0xffff);

        expect(0x1000, 15, 0x1000);
        expect(0x1000, 14, 0x1000);
        expect(0x1000, 13, 0xf000);
        expect(0x1000, 12, 0x0000);
        expect(0x1000, 11, 0x0000);

        expect(0x1fff, 15, 0x1fff);
        expect(0x1fff, 14, 0x1fff);
        expect(0x1fff, 13, 0xffff);

        expect(0x3000, 15, 0x3000);
        expect(0x3000, 14, 0xf000);
        expect(0x3000, 13, 0xf000);
        expect(0x3000, 12, 0x0000);

        expect(0x3fff, 15, 0x3fff);
        expect(0x3fff, 14, 0xffff);
        expect(0x3fff, 11, 0xffff);

        expect(0x7000, 15, 0xf000);
        expect(0x7000, 13, 0xf000);
        expect(0x7000, 12, 0x0000);

        expect(0x7fff, 15, 0xffff);
        expect(0x7fff, 11, 0xffff);

        expect(0xfffe, 15, 0xfffe);
        expect(0xfffe, 9, 0xfffe);
        expect(0xfffe, 2, 0xfffe);
        expect(0xfffe, 1, 0x0000);

        expect(0xffff, 15, 0xffff);
        expect(0xffff, 1, 0xffff);
    }
}<|MERGE_RESOLUTION|>--- conflicted
+++ resolved
@@ -5,14 +5,10 @@
     u16, u32, u8, usize,
 };
 
-<<<<<<< HEAD
 use crate::{
     debugger::{Action, Debugger, DebuggerOptions, RelevantInstr},
-    dprintln, Air,
+    dprintln, env, Air,
 };
-=======
-use crate::{env, Air};
->>>>>>> c7a1853a
 use colored::Colorize;
 use console::Term;
 use miette::Result;

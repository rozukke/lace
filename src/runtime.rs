--- conflicted
+++ resolved
@@ -5,16 +5,13 @@
     u16, u32, u8, usize,
 };
 
-<<<<<<< HEAD
+use crate::features;
 use crate::{
     debugger::{Action, Debugger, DebuggerOptions, SignificantInstr},
-    dprintln, env,
+    dprintln,
     output::{Condition, Output},
     Air,
 };
-=======
-use crate::{features, Air};
->>>>>>> a5124848
 use colored::Colorize;
 use console::Term;
 use miette::Result;

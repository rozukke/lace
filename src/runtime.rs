--- conflicted
+++ resolved
@@ -2,11 +2,7 @@
 use std::{
     cmp::Ordering,
     i16,
-<<<<<<< HEAD
     io::{stdin, stdout, IsTerminal, Read, Write},
-=======
-    io::{stdout, Write},
->>>>>>> 5d542a2b
     u16, u32, u8, usize,
 };
 
